#!/usr/bin/env python
print("importing libraries")
import sm
import kalibr_common as kc
from kalibr_imu_camera_calibration import *

import numpy as np
import argparse
import signal
import sys   

# make numpy print prettier
np.set_printoptions(suppress=True)

def signal_exit(signal, frame):
    print()
    sm.logWarn("Shutting down! (CTRL+C)")
    sys.exit(1)

#helper to constrain certain arguments to be specified only once
class Once(argparse.Action):
    def __call__(self, parser, namespace, values, option_string = None):
        if getattr(namespace, self.dest) is not None:
            msg = '{o} can only be specified once'.format(o = option_string)
            raise argparse.ArgumentError(None, msg)
        setattr(namespace, self.dest, values)

def parseArgs():
    class KalibrArgParser(argparse.ArgumentParser):
        def error(self, message):
            self.print_help()
            sm.logError('%s' % message)
            sys.exit(2)
        def format_help(self):
            formatter = self._get_formatter()
            formatter.add_text(self.description)
            formatter.add_usage(self.usage, self._actions,
                                self._mutually_exclusive_groups)
            for action_group in self._action_groups:
                formatter.start_section(action_group.title)
                formatter.add_text(action_group.description)
                formatter.add_arguments(action_group._group_actions)
                formatter.end_section()
            formatter.add_text(self.epilog)
            return formatter.format_help()     
        
    usage = """
    Example usage to calibrate a camera system against an IMU using an aprilgrid.
    Temporal calibration is enabled by default.
    
    %(prog)s --bag MYROSBAG.bag --cam camchain.yaml --imu imu.yaml \\
             --target aprilgrid.yaml 
    
    camchain.yaml: is the camera-system calibration output of the multiple-camera
                   calibratin tool (kalibr_calibrate_cameras)
    
    example aprilgrid.yaml:       |  example imu.yaml: (ADIS16448)
        target_type: 'aprilgrid'  |      accelerometer_noise_density: 0.006  
        tagCols: 6                |      accelerometer_random_walk: 0.0002
        tagRows: 6                |      gyroscope_noise_density: 0.0004
        tagSize: 0.088            |      gyroscope_random_walk: 4.0e-06
        tagSpacing: 0.3           |      update_rate: 200.0"""    

    #setup the argument list
    parser = KalibrArgParser(description='Calibrate the spatial and temporal parameters of an IMU to a camera chain.', usage=usage)
    
    #data source
    groupData = parser.add_argument_group('Dataset source')
    groupData.add_argument('--bag', dest='bagfile', nargs=1, help='Ros bag file containing image and imu data (rostopics specified in the yamls)', action=Once, required=True)
    groupData.add_argument('--bag-from-to', metavar='bag_from_to', type=float, nargs=2, help='Use the bag data starting from up to this time [s]')
    groupData.add_argument('--perform-synchronization',  action='store_true', dest='perform_synchronization', \
                          help='Perform a clock synchronization according to \'Clock synchronization algorithms for network measurements\' by Zhang et al. (2002).')
    
    #configuration files
    groupCam = parser.add_argument_group('Camera system configuration')
    groupCam.add_argument('--cams', dest='chain_yaml', help='Camera system configuration as yaml file', action=Once)
    groupCam.add_argument('--recompute-camera-chain-extrinsics',  action='store_true', dest='recompute_chain_extrinsics', \
                          help='Recompute the camera chain extrinsics. This option is exclusively recommended for debugging purposes in order to identify problems with the camera chain extrinsics.')
    groupCam.add_argument('--reprojection-sigma', type=float, default=1.0, dest='reprojection_sigma', help='Standard deviation of the distribution of reprojected corner points [px]. (default: %(default)s)', required=False)
    
    groupImu = parser.add_argument_group('IMU configuration')
    groupImu.add_argument('--imu', dest='imu_yamls', nargs='+', help='Yaml files holding the IMU noise parameters. The first IMU will be the reference IMU.', required=True, action=Once)
    groupImu.add_argument('--imu-delay-by-correlation', action='store_true', dest='estimate_imu_delay', \
                          help='Estimate the delay between multiple IMUs by correlation. By default, no temporal calibration between IMUs will be performed.', required=False)      
    groupImu.add_argument('--imu-models', nargs='+', dest='imu_models', help='The IMU models to estimate. Currently supported are \'calibrated\', \'scale-misalignment\' and \'scale-misalignment-size-effect\'.', action=Once)
    
    groupTarget = parser.add_argument_group('Calibration target')
    groupTarget.add_argument('--target', dest='target_yaml', help='Calibration target configuration as yaml file', required=True, action=Once)
    
    #optimization options
    groupOpt = parser.add_argument_group('Optimization options')
    groupOpt.add_argument('--no-time-calibration', action='store_true', dest='no_time', help='Disable the temporal calibration', required=False)      
    groupOpt.add_argument('--max-iter', type=int, default=30, dest='max_iter', help='Max. iterations (default: %(default)s)', required=False)
    groupOpt.add_argument('--recover-covariance', action='store_true', dest='recover_cov', help='Recover the covariance of the design variables.', required=False)
    groupOpt.add_argument('--timeoffset-padding', type=float, default=30.e-3, dest='timeoffset_padding', help='Maximum range in which the timeoffset may change during estimation [s] (default: %(default)s)', required=False)

    #Result options  
    outputSettings = parser.add_argument_group('Output options')
    outputSettings.add_argument('--show-extraction', action='store_true', dest='showextraction', help='Show the calibration target extraction. (disables plots)')
    outputSettings.add_argument('--extraction-stepping', action='store_true', dest='extractionstepping', help='Show each image during calibration target extraction  (disables plots)', required=False)
    outputSettings.add_argument('--verbose', action='store_true', dest='verbose', help='Verbose output (disables plots)')
    outputSettings.add_argument('--dont-show-report', action='store_true', dest='dontShowReport', help='Do not show the report on screen after calibration.')
     
    outputSettings.add_argument('--export-poses', action='store_true', dest='exportPoses', help='Also export the optimized poses.')

    #print help if no argument is specified
    if len(sys.argv)==1:
        parser.print_help()
        sys.exit(2)
    
    #Parser the argument list
    try:
        parsed = parser.parse_args()
    except:
        sys.exit(2)
                 
    if parsed.verbose:
        parsed.showextraction = True             
    
    #there is a with the gtk plot widget, so we cant plot if we have opencv windows open...
    #--> disable the plots in these special situations
    if parsed.showextraction or parsed.extractionstepping or parsed.verbose:
        parsed.dontShowReport = True
    
    return parsed

def main():
    # Parse the arguments
    parsed = parseArgs();
    
    #logging modess
    if parsed.verbose:
        sm.setLoggingLevel(sm.LoggingLevel.Debug)
    else:
        sm.setLoggingLevel(sm.LoggingLevel.Info)
        
    signal.signal(signal.SIGINT, signal_exit)
            
    print("Initializing IMUs:")
    if  len(parsed.imu_yamls) == 1 and not parsed.imu_models:
        #Maintain backwards compatibility with previous interface.
        parsed.imu_models = ['calibrated']
    elif len(parsed.imu_yamls) != len(parsed.imu_models):
        sm.logError("Number of IMU yamls and models has to match.")
        sys.exit(2)
    
    imus = list()
    for (imu_yaml, imu_model) in zip(parsed.imu_yamls, parsed.imu_models):
        imuConfig = kc.ImuParameters(imu_yaml)
        imuConfig.printDetails()
        if imu_model == 'calibrated':
            imus.append( sens.IccImu(imuConfig, parsed, isReferenceImu=(not imus), \
                         estimateTimedelay=parsed.estimate_imu_delay) )
        elif imu_model == 'scale-misalignment':
            imus.append( sens.IccScaledMisalignedImu(imuConfig, parsed, isReferenceImu=(not imus), \
                         estimateTimedelay=parsed.estimate_imu_delay) )
        elif imu_model == 'scale-misalignment-size-effect':
            imus.append( sens.IccScaledMisalignedSizeEffectImu(imuConfig, parsed, isReferenceImu=(not imus), \
                         estimateTimedelay=parsed.estimate_imu_delay) )
        else:
            sm.logError("Model {0} is currently unsupported.".format(imu_model))
            sys.exit(2)
    
    #load calibration target configuration 
    targetConfig = kc.CalibrationTargetParameters(parsed.target_yaml)
       
    print("Initializing calibration target:")
    targetConfig.printDetails()
    
    print("Initializing camera chain:")
    chain = kc.CameraChainParameters(parsed.chain_yaml)      
    chain.printDetails()   
    camChain = sens.IccCameraChain(chain, targetConfig, parsed)

    #create a calibrator instance
    iCal = IccCalibrator()

    #register sensors with calibrator
    iCal.registerCamChain(camChain)
    for imu in imus:
        iCal.registerImu(imu)
        if imu is not imus[0]:
            imu.findOrientationPrior(imus[0])

    print()
    print("Building the problem")
    iCal.buildProblem(splineOrder=6, 
                      poseKnotsPerSecond=100, 
                      biasKnotsPerSecond=50, 
                      doPoseMotionError=False,
                      doBiasMotionError=True,
                      blakeZisserCam=-1,
                      huberAccel=-1,
                      huberGyro=-1,
                      noTimeCalibration=parsed.no_time,
                      noChainExtrinsics=(not parsed.recompute_chain_extrinsics),
                      maxIterations=parsed.max_iter,
                      timeOffsetPadding=parsed.timeoffset_padding,
                      verbose = parsed.verbose)

    print()
    print("Before Optimization")
    print("===================")
    util.printErrorStatistics(iCal)
    
    print()
    print("Optimizing...")
    iCal.optimize(maxIterations=parsed.max_iter, recoverCov=parsed.recover_cov)

    print()
    print("After Optimization (Results)")
    print("==================")
    util.printErrorStatistics(iCal)
    util.printResults(iCal, withCov=parsed.recover_cov)

    print()
    bagtag = parsed.bagfile[0].translate("<>:/\|?*").replace('.bag', '', 1)
    yamlFilename = "camchain-imucam-" + bagtag + ".yaml"
    iCal.saveCamChainParametersYaml(yamlFilename)
    print("  Saving camera chain calibration to file: {0}".format(yamlFilename))

    print()
    yamlFilename = "imu-" + bagtag + ".yaml"
    iCal.saveImuSetParametersYaml(yamlFilename)
    print("  Saving imu calibration to file: {0}".format(yamlFilename))

    resultFileTxt = "results-imucam-" + bagtag + ".txt"
    util.saveResultTxt(iCal, filename=resultFileTxt)
    print("  Detailed results written to file: {0}".format(resultFileTxt))
    
    print("Generating result report...")    
    reportFile = "report-imucam-" + bagtag + ".pdf"
    util.generateReport(iCal, filename=reportFile, showOnScreen=not parsed.dontShowReport)
<<<<<<< HEAD
    print("  Report written to {0}".format(reportFile))
    print()
    
=======
    print "  Report written to {0}".format(reportFile)
    print

    if parsed.exportPoses:
        print "Exporting poses..."
        posesFile = "poses-imucam-imu0-" + bagtag + ".csv"
        util.exportPoses(iCal, filename=posesFile)
        print "Poses written to {0}".format(posesFile)
        print

>>>>>>> e9453e07
if __name__ == "__main__":
    main()
#     try:
#         main()
#     except Exception,e:
#         sm.logError("Exception: {0}".format(e))
#         sys.exit(-1)
        <|MERGE_RESOLUTION|>--- conflicted
+++ resolved
@@ -231,22 +231,16 @@
     print("Generating result report...")    
     reportFile = "report-imucam-" + bagtag + ".pdf"
     util.generateReport(iCal, filename=reportFile, showOnScreen=not parsed.dontShowReport)
-<<<<<<< HEAD
     print("  Report written to {0}".format(reportFile))
     print()
     
-=======
-    print "  Report written to {0}".format(reportFile)
-    print
-
     if parsed.exportPoses:
-        print "Exporting poses..."
+        print("Exporting poses...")
         posesFile = "poses-imucam-imu0-" + bagtag + ".csv"
         util.exportPoses(iCal, filename=posesFile)
-        print "Poses written to {0}".format(posesFile)
-        print
-
->>>>>>> e9453e07
+        print("Poses written to {0}".format(posesFile))
+        print()
+
 if __name__ == "__main__":
     main()
 #     try:
