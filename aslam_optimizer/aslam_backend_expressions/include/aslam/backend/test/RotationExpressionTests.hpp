--- conflicted
+++ resolved
@@ -88,22 +88,10 @@
       dp.setZero();
       Eigen::MatrixXd Jest = numdiff.estimateJacobian(dp);
 
-<<<<<<< HEAD
-      auto JcM = Jc.asDenseMatrix();
       std::stringstream ss;
-      ss <<"Testing the RotationExpression's Jacobian (column=" << i <<")";
+      ss <<"Testing the RotationExpression's Jacobian (column=" << i << ")";
+      sm::eigen::assertNear(Jc.asDenseMatrix(), Jest, expressionTester.getTolerance(), SM_SOURCE_FILE_POS, ss.str());
 
-      sm::eigen::assertNear(JcM, Jest, expressionTester.getTolerance(), SM_SOURCE_FILE_POS, ss.str());
-=======
-      auto JcM = Jc.asSparseMatrix();
-      sm::eigen::assertNear(
-        Jc.asSparseMatrix(),
-        Jest,
-        expressionTester.getTolerance(),
-        SM_SOURCE_FILE_POS,
-        (std::stringstream("Testing the RotationExpression's Jacobian (column=") << i << ")").str()
-      );
->>>>>>> 10351cc9
       if (expressionTester.getPrintResult()) {
         std::cout << "Jest=\n" << Jest << std::endl;
         std::cout << "Jc=\n" << JcM << std::endl;
