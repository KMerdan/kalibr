--- conflicted
+++ resolved
@@ -20,15 +20,12 @@
   src/MappedRotationQuaternion.cpp
   src/Vector2RotationQuaternionExpressionAdapter.cpp
 
-<<<<<<< HEAD
   src/MatrixExpression.cpp
   src/MatrixExpressionNode.cpp
   src/MatrixTransformation.cpp
 
   src/TransformationExpression.cpp
-=======
-  src/TransformationExpression.cpp 
->>>>>>> 1b22d39d
+
   src/TransformationExpressionNode.cpp
   src/TransformationBasic.cpp
 
@@ -52,15 +49,11 @@
   src/ErrorTermEuclidean.cpp
 
   src/MapTransformation.cpp
-<<<<<<< HEAD
-)
-=======
 
   src/MatrixBasic.cpp
   src/MatrixExpression.cpp
   src/MatrixExpressionNode.cpp
   )
->>>>>>> 1b22d39d
 
 target_link_libraries(${PROJECT_NAME} ${Boost_LIBRARIES})
 
